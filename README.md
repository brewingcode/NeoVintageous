<<<<<<< HEAD
## Vintageous
[![Build Status](https://travis-ci.org/trishume/VintageousPlus.svg?branch=master)](https://travis-ci.org/trishume/VintageousPlus)

**Vintageous** is a fork of the awesome [Vintageous](https://github.com/guillermooo/Vintageous) plugin for Sublime Text 3. The original author [@guillermooo](https://github.com/guillermooo) doesn't seem to be maintaining it anymore, so this fork steps up to merge outstanding PRs and add some new features.

I don't ever intend to merge this upstream, because I plan on adding some settings and making some changes in the spirit of Atom's [vim-mode-plus](https://github.com/t9md/atom-vim-mode-plus/wiki/YouDontKnowVimModePlus) that deviate from and improve on standard Vim behaviour when it makes sense. It's my understanding that this is contrary to @guillermooo's philosophy. The Github convention for forks that don't plan on merging is to not have it be a fork on Github, hence the fact that this isn't marked as a fork.

### Changes from Vintageous

One major change that isn't a code change is that if you submit PRs, I will review them and likely merge them. **Please help me make Vintageous better!**

#### New stuff

- [@guillermooo's surround.vim plugin for Vintageous](https://github.com/guillermooo/Vintageous_Plugin_Surround) has been integrated and enabled by default behind a setting.
- Added the ability to enable/disable bindings via a setting. Now you can PR your fancy extra functionality into this repo and have it be easy for users to enable/disable.

#### Fixes some minor bugs

- `c_` and `d_` no longer cause an error

#### The following outstanding PRs have been merged

- [Add Support for Sublime Wrap Plus](https://github.com/guillermooo/Vintageous/pull/1077)
- [Fix interactive commands not working after mapped commands](https://github.com/guillermooo/Vintageous/pull/1042)
- [Fix for P newline pasting](https://github.com/guillermooo/Vintageous/pull/1041)
- [Settings, Menus, Run tests keymaps](https://github.com/guillermooo/Vintageous/pull/1030)
- [New text objects](https://github.com/guillermooo/Vintageous/pull/1074)

### Installing

**Make sure that Vintage
is in the `ignored_packages` list
in your user preferences.**

You can install Vintageous in multiple ways:

##### Package Control

I'll try and get this on Package Control soon
=======
# This repository is superseded by [NeoVintageous](https://github.com/NeoVintageous/NeoVintageous).

[![Build Status](https://travis-ci.org/gerardroche/Vintageous.svg?branch=master)](https://travis-ci.org/gerardroche/Vintageous)

A comprehensive vi/Vim emulation layer for Sublime Text 3.

**This is a fork of Vintageous and is currently under active development. It will be re-branded with a name ([which has yet to be chosen](https://github.com/gerardroche/Vintageous/issues/1)) and published in the Package Control in the next few weeks. [Your ideas for a new name are welcome](https://github.com/gerardroche/Vintageous/issues/1).**

[![Rick Astley - Never Gonna Give You Up](rickroll.png)](https://www.youtube.com/watch?v=dQw4w9WgXcQ)

## OVERVIEW

* [Installation](#installation)
* [Contributing](#contributing)
* [Changelog](#changelog)
* [Credits](#credits)
* [License](#license)

## CONFIGURATION

Key | Description | Type | Default
----|-------------|------|--------
`vintageous_autoindent` | Enable auto indentation. | `boolean` | `true`
`vintageous_enable_cmdline_mode` | Enable ':' and ex commands. | `boolean` | `true`
`vintageous_hlsearch` | Highlight searches in '/', '?', etc. | `boolean` | `true`
`vintageous_ignorecase` | Ignore case in '/', '?', '*', and '#'. | `boolean` | `true`
`vintageous_incsearch` | Apply search patterns incrementally as they are typed. | `boolean` | `true`
`vintageous_log_level` | Logging level e.g 'debug', 'info', 'error', 'critical'. | `string` | `error`
`vintageous_magic` | Use regular expressions in '/' and '?' otherwise uses smart case, interpret pattern literally, and ignore case. | `boolean` | `true`
`vintageous_reset_mode_when_switching_tabs` | Reset to normal mode when a tab is activated. | `boolean` | `true`
`vintageous_use_ctrl_keys` | Enable key bindings prefaced by the CTRL modifier. | `boolean` | `false`
`vintageous_use_sys_clipboard` | Propagate copy actions to the system clipboard. | `boolean` | `false`
`vintageous_verbose` | Enable verbose logging. | `boolean` | `false`
`vintageous_visualbell` | Enable visual bell. | `boolean` | `true`
`vintageous_visualyank` | Enable visual bell when yanking. | `boolean` | `true`

### Use ctrl keys

To enable ctrl modifier keys set it globally: `Preferences > Settings`

```json
{
    "vintageous_use_ctrl_keys": true
}
```

Or set it per-project: `Project > Edit Project`

```json
{
    "settings": {
        "vintageous_use_ctrl_keys": true
    }
}
```

## INSTALLATION

### Package Control installation
>>>>>>> 89ce1a01

**Currently not available on Package Control. It will be soon [once a new name is settled on](https://github.com/gerardroche/Vintageous/issues/1).** The preferred method of installation will be [Package Control](https://packagecontrol.io/browse/authors/gerardroche).

### Manual installation

1. Close Sublime Text.
2. Download or clone this repository to a directory named **`Vintageous`** in the Sublime Text Packages directory for your platform:
    * Linux: `git clone https://github.com/gerardroche/Vintageous.git ~/.config/sublime-text-3/Packages/Vintageous`
    * OS X: `git clone https://github.com/gerardroche/Vintageous.git ~/Library/Application\ Support/Sublime\ Text\ 3/Packages/Vintageous`
    * Windows: `git clone https://github.com/gerardroche/Vintageous.git %APPDATA%\Sublime/ Text/ 3/Packages/Vintageous`
3. Done!

<<<<<<< HEAD
### Settings

See [Vintageous/Preferences.sublime-settings](https://github.com/trishume/VintageousPlus/blob/master/Preferences.sublime-settings) for a comprehensive list of settings.
=======
## CONTRIBUTING

Your issue reports and pull requests are welcome.

### Tests

The [UnitTesting](https://github.com/randy3k/UnitTesting) package is used to run the tests. Install it, open the Command Palette, type "UnitTesting", press Enter and input "Vintageous" as the package to test.

## CHANGELOG

See [CHANGELOG.md](CHANGELOG.md).

## CREDITS

This project is a fork of [guillermooo/Vintageous](https://github.com/guillermooo/Vintageous).

## LICENSE

Released under the [MIT License](LICENSE).
>>>>>>> 89ce1a01
<|MERGE_RESOLUTION|>--- conflicted
+++ resolved
@@ -1,51 +1,10 @@
-<<<<<<< HEAD
-## Vintageous
-[![Build Status](https://travis-ci.org/trishume/VintageousPlus.svg?branch=master)](https://travis-ci.org/trishume/VintageousPlus)
-
-**Vintageous** is a fork of the awesome [Vintageous](https://github.com/guillermooo/Vintageous) plugin for Sublime Text 3. The original author [@guillermooo](https://github.com/guillermooo) doesn't seem to be maintaining it anymore, so this fork steps up to merge outstanding PRs and add some new features.
-
-I don't ever intend to merge this upstream, because I plan on adding some settings and making some changes in the spirit of Atom's [vim-mode-plus](https://github.com/t9md/atom-vim-mode-plus/wiki/YouDontKnowVimModePlus) that deviate from and improve on standard Vim behaviour when it makes sense. It's my understanding that this is contrary to @guillermooo's philosophy. The Github convention for forks that don't plan on merging is to not have it be a fork on Github, hence the fact that this isn't marked as a fork.
-
-### Changes from Vintageous
-
-One major change that isn't a code change is that if you submit PRs, I will review them and likely merge them. **Please help me make Vintageous better!**
-
-#### New stuff
-
-- [@guillermooo's surround.vim plugin for Vintageous](https://github.com/guillermooo/Vintageous_Plugin_Surround) has been integrated and enabled by default behind a setting.
-- Added the ability to enable/disable bindings via a setting. Now you can PR your fancy extra functionality into this repo and have it be easy for users to enable/disable.
-
-#### Fixes some minor bugs
-
-- `c_` and `d_` no longer cause an error
-
-#### The following outstanding PRs have been merged
-
-- [Add Support for Sublime Wrap Plus](https://github.com/guillermooo/Vintageous/pull/1077)
-- [Fix interactive commands not working after mapped commands](https://github.com/guillermooo/Vintageous/pull/1042)
-- [Fix for P newline pasting](https://github.com/guillermooo/Vintageous/pull/1041)
-- [Settings, Menus, Run tests keymaps](https://github.com/guillermooo/Vintageous/pull/1030)
-- [New text objects](https://github.com/guillermooo/Vintageous/pull/1074)
-
-### Installing
-
-**Make sure that Vintage
-is in the `ignored_packages` list
-in your user preferences.**
-
-You can install Vintageous in multiple ways:
-
-##### Package Control
-
-I'll try and get this on Package Control soon
-=======
-# This repository is superseded by [NeoVintageous](https://github.com/NeoVintageous/NeoVintageous).
+# NeoVintageous
 
 [![Build Status](https://travis-ci.org/gerardroche/Vintageous.svg?branch=master)](https://travis-ci.org/gerardroche/Vintageous)
 
 A comprehensive vi/Vim emulation layer for Sublime Text 3.
 
-**This is a fork of Vintageous and is currently under active development. It will be re-branded with a name ([which has yet to be chosen](https://github.com/gerardroche/Vintageous/issues/1)) and published in the Package Control in the next few weeks. [Your ideas for a new name are welcome](https://github.com/gerardroche/Vintageous/issues/1).**
+**This is a fork of Vintageous and is currently under active development. It will be published in the Package Control in the next few or so.**
 
 [![Rick Astley - Never Gonna Give You Up](rickroll.png)](https://www.youtube.com/watch?v=dQw4w9WgXcQ)
 
@@ -98,9 +57,8 @@
 ## INSTALLATION
 
 ### Package Control installation
->>>>>>> 89ce1a01
 
-**Currently not available on Package Control. It will be soon [once a new name is settled on](https://github.com/gerardroche/Vintageous/issues/1).** The preferred method of installation will be [Package Control](https://packagecontrol.io/browse/authors/gerardroche).
+**Currently not available on Package Control. It will be soon.** The preferred method of installation will be [Package Control](https://packagecontrol.io/browse/authors/gerardroche).
 
 ### Manual installation
 
@@ -111,11 +69,6 @@
     * Windows: `git clone https://github.com/gerardroche/Vintageous.git %APPDATA%\Sublime/ Text/ 3/Packages/Vintageous`
 3. Done!
 
-<<<<<<< HEAD
-### Settings
-
-See [Vintageous/Preferences.sublime-settings](https://github.com/trishume/VintageousPlus/blob/master/Preferences.sublime-settings) for a comprehensive list of settings.
-=======
 ## CONTRIBUTING
 
 Your issue reports and pull requests are welcome.
@@ -134,5 +87,4 @@
 
 ## LICENSE
 
-Released under the [MIT License](LICENSE).
->>>>>>> 89ce1a01
+Released under the [MIT License](LICENSE).