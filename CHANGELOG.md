# NEOVINTAGEOUS CHANGELOG

All notable changes are documented in this file using the [Keep a CHANGELOG](http://keepachangelog.com/) principles.

<<<<<<< HEAD
## Unreleased (1.5.0)

### Added

* Added [#254](https://github.com/NeoVintageous/NeoVintageous/issues/245): `:sp[lit] [file]`
* Added: Unimpaired statusbar toggles on: `[oe`, off: `]oe`, and toggle `coe`
* Added: Unimpaired menu toggles on: `[oa`, off: `]oa`, and toggle `coa`
* Added: Use new GitGutter API

### Fixed

* Fixed [#254](https://github.com/NeoVintageous/NeoVintageous/issues/245): `:vs[plit] [file]` TypeError: unsupported operand type(s) for +: 'NoneType' and 'str'

## Unreleased (1.4.2)
=======
## 1.4.2 - 2017-12-19
>>>>>>> bd311ed6

### Fixed

* Fixed [#238](https://github.com/NeoVintageous/NeoVintageous/issues/238): Simply search & replace not working for me
* Fixed [#111](https://github.com/NeoVintageous/NeoVintageous/issues/111): Bad command
* Fixed: "Traling characters" Status message typo
* Fixed: `:s[ubstitute]` No previous substitute error message is incorrect
* Fixed: [#226](https://github.com/NeoVintageous/NeoVintageous/issues/226): Mouse does not reset cursor column
* Fixed: `C-w _` (set current group height as high as possible) doesn't always work correctly
* Fixed: `C-w |` (set current group width as wide as possible) doesn't always work correctly
* Fixed: `C-w =` (resize all groups equally) doesn't always work correctly
* Fixed: `gJ`
* Fixed: `gx` should ignore trailing full stops
* Fixed: `gx` doesn't work on markdown links
* Fixed: `vintageousrc` mapping should not accept unescaped pipe characters
* Fixed: Help syntax fixes
* Fixed: Unimpaired toggles (documentation)

## 1.4.1 - 2017-11-09

### Fixed

* Fixed [#245](https://github.com/NeoVintageous/NeoVintageous/issues/245): `ZZ` and `ZQ` are broken again
* Fixed [#290](https://github.com/NeoVintageous/NeoVintageous/issues/290): Commands that start with underscore should not be mappable
* Fixed [#289](https://github.com/NeoVintageous/NeoVintageous/issues/289): `:help {subject}` should goto `:{subject}` if `{subject}` not found

## 1.4.0 - 2017-11-06

### Added

* Added: `ds(`, `ds{`, `ds[`, and `ds<` now also trims contained whitespace (Surround plugin)
* Added: `dsb` alias for `ds)` delete surrounding `()` (Surround plugin)
* Added: `dsB` alias for `ds}` delete surrounding `{}` (Surround plugin)
* Added: `dsr` alias for `ds]` delete surrounding `[]` (Surround plugin)
* Added: `dsa` alias for `ds>` delete surrounding `<>` (Surround plugin)
* Added: `ds<` delete surrounding `<>` (Surround plugin)
* Added: `ds>` delete surrounding `<>` (Surround plugin)
* Added: `dst` delete surrounding pair of HTML or XML tags (Surround plugin)
* Added: `ds` followed by a target that is not one of the punctuation pairs, `()[]{}<>`, are now only searched for on the current line (Surround plugin)
* Added: `ds{target}` cursor position is now moves to the start of first target (Surround plugin)
* Added: `cs{target}` followed by one of `])}` now inserts an inner whitespace character (Surround plugin)
* Added: `cs>{replacement}` now replaces surround tag characters `<>` with replacement (Surround plugin)
* Added: `cs{target}` folowed by `>` now replaces target with replacement surroundings `<>` (Surround plugin)
* Added: `cs{target}{replacement}` cursor position is now moves to the start of first target (Surround plugin)
* Added: `:h[elp] {subject}` like ":help", additionally jump to the tag `{subject}`
* Added: `:h[elp]` open a view and display the help file
* Added: `gx` open url under cursor in browser
* Added: Support for `:UserCommand<CR>` `.vintageousrc` mappings
* Added: Support for `:excommand<CR>` `.vintageousrc` mappings
* Added: `:snoremap` command
* Added: `:smap` command
* Added: `cot` toggle sidebar command (Unimpaired plugin)
* Added: `[ot` toggle sidebar on command (Unimpaired plugin)
* Added: `]ot` toggle sidebar off command (Unimpaired plugin)
* Added: `com` toggle minimap command (Unimpaired plugin)
* Added: `[om` toggle minimap on command (Unimpaired plugin)
* Added: `]om` toggle minimap off command (Unimpaired plugin)
* Added: Documentation command
* Added: Edit Settings command
* Added: How to map `jk` to `Esc` (documentation)

### Changed

* Changed: `ds<` no longer deletes surrounding tag; use `dst` instead (Surround plugin)
* Changed: `ds>` no longer deletes surrounding tag; use `dst` instead (Surround plugin)
* Changed: Modeline `vintageous_modeline` is disabled by default
* Changed: "Open Changelog" command caption changed to "Changelog"

### Removed

* Removed: `vintageous_surround_spaces` setting
* Removed: Unimplemented `tabopen` ex command
* Removed: Deprecated `neovintageous_toggle_use_ctrl_keys` command
* Removed: Deprecated `neovintageous_reset` command
* Removed: Deprecated `neovintageous_exit_from_command_mode` command
* Removed: Deprecated `toggle_mode` command

### Fixed

* Fixed [#213](https://github.com/NeoVintageous/NeoVintageous/issues/213): No command accepts characters in a keybinding
* Fixed [#167](https://github.com/NeoVintageous/NeoVintageous/issues/167): Allow .vintageousrc to map any keybinds
* Fixed [#152](https://github.com/NeoVintageous/NeoVintageous/issues/152): `f<key>` doesn't jump to `<key>` if there is a mapping for `<key>`
* Fixed [#97](https://github.com/NeoVintageous/NeoVintageous/issues/97): Mapping commands
* Fixed [#81](https://github.com/NeoVintageous/NeoVintageous/issues/81): `ct<leader>` or `cf<leader>` doesn't work; need `ct<leader><leader>`
* Fixed [#282](https://github.com/NeoVintageous/NeoVintageous/issues/282): Surround doesn't work as expected on first symbol
* Fixed: Several `.vintageousrc` syntax highlighting bugs
* Fixed: Lots of Command-line mode syntax highlighting bugs

## 1.3.1 - 2017-07-31

* Fixed [#281](https://github.com/NeoVintageous/NeoVintageous/issues/281): `aW` text objects error if cursor starts at whitespace
* Fixed [#123](https://github.com/NeoVintageous/NeoVintageous/issues/123): text object `a<` or `i<` doesn't work!
* Fixed [#280](https://github.com/NeoVintageous/NeoVintageous/issues/280): `daW` / etc sometimes hang forever in LaTeX syntax
* Fixed: Handle upgrades and loading errors gracefully

## 1.3.0 - 2017-07-21

### Added

* Added [#271](https://github.com/NeoVintageous/NeoVintageous/issues/271): `ctrl+w q` should close window if closing the last view
* Added [#269](https://github.com/NeoVintageous/NeoVintageous/issues/269): `:close` ex command
* Added: `.vintageousrc` `<leader>` special string can be used more than once in a mapping e.g. `nnoremap <leader><leader> ggvG`
* Added: `.vintageousrc` `<leader>` special string can be used anywhere in mapping e.g. `nnoremap g<leader> ggvG`
* Added: `.vintageousrc` `noremap`, `nnoremap`, `vnoremap`, and `onoremap` commands
* Added: `.vintageousrc` syntax highlighting
* Added: `ctrl+n` and `ctrl+p` auto-complete navigation

  Command | Description
  ------- | -----------
  `ctrl+n` or `ctrl+j` | down
  `ctrl+p` or `ctrl+k` | up

* Added: `ctrl+n` and `ctrl+p` overlay navigation

  Command | Description | Notes
  ------- | ----------- | -----
  `ctrl+n` | down | e.g. `ctrl+p` and `ctrl+shift+p` invoke overlays
  `ctrl+p` | up | e.g. `ctrl+p` and `ctrl+shift+p` invoke overlays

* Added: Port of [unimpaired.vim](https://github.com/tpope/vim-unimpaired) go to error commands

  Command | Description | Documentation | Dependencies
  ------- | ----------- | ------------- | ------------
  `[l` | Jump to `[count]` next error. | [unimpaired.vim](https://github.com/tpope/vim-unimpaired/blob/master/doc/unimpaired.txt) | [Linter](https://github.com/SublimeLinter/SublimeLinter3)
  `]l` | Jump to `[count]` previous error.. | [unimpaired.vim](https://github.com/tpope/vim-unimpaired/blob/master/doc/unimpaired.txt) | [Linter](https://github.com/SublimeLinter/SublimeLinter3)

* Added: Port of [unimpaired.vim](https://github.com/tpope/vim-unimpaired) option toggling commands

  On | Off | Toggle | Description | Documentation
  -- | --- | ------ | ----------- | -------------
  `[oc` | `]oc` | `coc` | ['cursorline'](https://vimhelp.appspot.com/options.txt.html#%27cursorline%27) | [unimpaired.vim](https://github.com/tpope/vim-unimpaired/blob/master/doc/unimpaired.txt)
  `[ol` | `]ol` | `col` | ['list'](https://vimhelp.appspot.com/options.txt.html#%27list%27) | [unimpaired.vim](https://github.com/tpope/vim-unimpaired/blob/master/doc/unimpaired.txt)
  `[on` | `]on` | `con` | ['number'](https://vimhelp.appspot.com/options.txt.html#%27number%27) | [unimpaired.vim](https://github.com/tpope/vim-unimpaired/blob/master/doc/unimpaired.txt)
  `[os` | `]os` | `cos` | ['spell'](https://vimhelp.appspot.com/options.txt.html#%27spell%27) | [unimpaired.vim](https://github.com/tpope/vim-unimpaired/blob/master/doc/unimpaired.txt)
  `[ow` | `]ow` | `cow` | ['wrap'](https://vimhelp.appspot.com/options.txt.html#%27wrap%27) | [unimpaired.vim](https://github.com/tpope/vim-unimpaired/blob/master/doc/unimpaired.txt)

* Added: Port of [abolish.vim](https://github.com/tpope/vim-abolish) coercion commands

  Command | Description | Documentation
  ------- | ----------- | -------------
  `crm` | Coerce word under cursor to MixedCase. | [abolish.vim](https://github.com/tpope/vim-abolish/blob/master/doc/abolish.txt)
  `crc` | Coerce word under cursor to camelCase. | [abolish.vim](https://github.com/tpope/vim-abolish/blob/master/doc/abolish.txt)
  `crs` | Coerce word under cursor to snake_case. | [abolish.vim](https://github.com/tpope/vim-abolish/blob/master/doc/abolish.txt)
  `cr_` | Coerce word under cursor to snake_case. | [abolish.vim](https://github.com/tpope/vim-abolish/blob/master/doc/abolish.txt)
  `cru` | Coerce word under cursor to SNAKE_UPPERCASE. | [abolish.vim](https://github.com/tpope/vim-abolish/blob/master/doc/abolish.txt)
  `crU` | Coerce word under cursor to SNAKE_UPPERCASE. | [abolish.vim](https://github.com/tpope/vim-abolish/blob/master/doc/abolish.txt)
  `cr-` | Coerce word under cursor to dash-case. | [abolish.vim](https://github.com/tpope/vim-abolish/blob/master/doc/abolish.txt)
  `crk` | Coerce word under cursor to kebab-case. | [abolish.vim](https://github.com/tpope/vim-abolish/blob/master/doc/abolish.txt)
  `cr.` | Coerce word under cursor to dot.case. | [abolish.vim](https://github.com/tpope/vim-abolish/blob/master/doc/abolish.txt)
  `cr<Space>` | Coerce word under cursor to space case. | [abolish.vim](https://github.com/tpope/vim-abolish/blob/master/doc/abolish.txt)
  `crt` | Coerce word under cursor to Title Case. | [abolish.vim](https://github.com/tpope/vim-abolish/blob/master/doc/abolish.txt)

* Added: How to map `jj` to `Esc` (documentation)
* Added: How to disable arrow keys (documentation)
* Added: Commentary plugin usage (documentation)
* Added: Surround plugin usage (documentation)

### Fixed

* Fixed: Command-line syntax `:quit` highlighting
* Fixed: Edge-case plugin conflict issues
* Fixed: Edge-case Unimpaired plugin issue adding blanks
* Fixed: Edge-case issue invalidating ex mode completions

## 1.2.0 - 2017-06-21

### Added

* Added [#252](https://github.com/NeoVintageous/NeoVintageous/issues/252): The package is now available in Package Control
* Added: Git diff commands

  Command | Description | Documentation | Dependencies | Notes
  ------- | ----------- | ------------- | ------------ | -----
  `[c` | Jump backwards to the previous start of a change. | [diff](https://vimhelp.appspot.com/diff.txt.html#[c) | [Git Gutter](https://github.com/jisaacks/GitGutter) | Disable wrapping: set `git_gutter_next_prev_change_wrap` to `false` (Preferences &gt; Settings)
  `]c` | Jump forwards to the next start of a change. | [diff](https://vimhelp.appspot.com/diff.txt.html#]c) | [Git Gutter](https://github.com/jisaacks/GitGutter) | Disable wrapping: set `git_gutter_next_prev_change_wrap` to `false` (Preferences &gt; Settings)

* Added: Port of [unimpaired.vim](https://github.com/tpope/vim-unimpaired) is provided by default. *The implementation may not be complete. Please open issues about missing features.* *Below is a table of what is currently available.*

  Command | Description | Documentation | Dependencies | Notes
  ------- | ----------- | ------------- | ------------ | -----
  `[<Space>` | Add `[count]` blank lines before the cursor. | [unimpaired.vim](https://github.com/tpope/vim-unimpaired/blob/master/doc/unimpaired.txt) | |
  `]<Space>` | Add `[count]` blank lines after the cursor. | [unimpaired.vim](https://github.com/tpope/vim-unimpaired/blob/master/doc/unimpaired.txt) | |
  `[e` | Exchange the current line with `[count]` lines above it. | [unimpaired.vim](https://github.com/tpope/vim-unimpaired/blob/master/doc/unimpaired.txt) | |
  `]e` | Exchange the current line with `[count]` lines below it. | [unimpaired.vim](https://github.com/tpope/vim-unimpaired/blob/master/doc/unimpaired.txt) | |

* Added [#275](https://github.com/NeoVintageous/NeoVintageous/issues/275): Commands in the `.vintageousrc` file don't need to be prefixed with `:` (colon)
* Added [#187](https://github.com/NeoVintageous/NeoVintageous/issues/187): Switching to specific tab with `[count]` `gt`
* Added: `[count]` to `ctrl+e` and `ctrl+y` (scroll lines)
* Added: Coveralls code coverage reporting
* Added: Surround plugin usage (documentation)
* Added: `.vintageousrc` usage (documentation)
* Added: Modeline usage (documentation)
* Added: Multiple cursor usage (documentation)
* Added: Sidebar and Overlay navigation usage (documentation)

## 1.1.2 - 2017-06-05

### Fixed

* Fixed: `gt` command should wrap around from the last tab to the first tab
* Fixed: Command-line mode history edge-case error when no history available
* Fixed: Command-line mode history not working (regression)
* Fixed [#192](https://github.com/NeoVintageous/NeoVintageous/issues/192): Closing last tab shouldn’t close sublime window with project (documentation)
* Fixed [#122](https://github.com/NeoVintageous/NeoVintageous/issues/122): `Tab` doesn't work in visual mode (`Shift+Tab` does) (documentation)

## 1.1.1 - 2017-05-31

### Fixed

* Fixed: [#266](https://github.com/NeoVintageous/NeoVintageous/issues/266) `:nmap` doesn't work in `.vintageousrc` file
* Fixed: `:omap` doesn't work in `.vintageousrc` file
* Fixed: `:vmap` doesn't work in `.vintageousrc` file
* Fixed: `:set` prints debug messages to console even when debugging is disabled
* Fixed [#268](https://github.com/NeoVintageous/NeoVintageous/issues/268): `:set` doesn't work in some cases e.g. `:set hlsearch`
* Fixed: `:file` (`ctrl+g`) file name should be quoted
* Fixed: Readme link to Linux and OSX cleaner script is broken
* Fixed [#267](https://github.com/NeoVintageous/NeoVintageous/issues/267): Settings – User `.vintageousrc` menu item is broken
* Fixed [#169](https://github.com/NeoVintageous/NeoVintageous/issues/169): How to map this using Vintageous? (documentation)

## 1.1.0 - 2017-05-28

### Added

* Added: [ToggleNeoVintageous](https://github.com/NeoVintageous/ToggleNeoVintageous); A command to toggle NeoVintageous
* Added: Reload My `.vintageousrc` File command
* Added [#63](https://github.com/NeoVintageous/NeoVintageous/issues/63): `/` search does not highlight well
* Added: New commands

  Key | Context | Description
  --- | ------- | -----------
  `j` | Sidebar | down
  `k` | Sidebar | up
  `h` | Sidebar | close node / go to parent node
  `l` | Sidebar | open node
  `ctrl+j` | Overlay | down
  `ctrl+k` | Overlay | up
  `ctrl+[` | Normal | Same as `Esc` ([#249](https://github.com/NeoVintageous/NeoVintageous/issues/249))

### Fixed

* Fixed: Error when reloading and upgrading NeoVintageous and NeoVintageous plugins
* Fixed [#119](https://github.com/NeoVintageous/NeoVintageous/issues/119): Loosing user settings when toggling ctrl keys
* Fixed [#84](https://github.com/NeoVintageous/NeoVintageous/issues/84): More detail or examples for mapping
* Fixed [#34](https://github.com/NeoVintageous/NeoVintageous/issues/34): Small note regarding wiki OSX note
* Fixed [#162](https://github.com/NeoVintageous/NeoVintageous/issues/162): Use `sublime.packages_path()`
* Fixed [#246](https://github.com/NeoVintageous/NeoVintageous/issues/246): Error when toggling vintageous
* Fixed: `:!{cmd}` error (Windows)
* Fixed: `:!!` error (Windows)
* Fixed: `:new` error
* Fixed: `:edit` error
* Fixed: `:exit` error
* Fixed: `:wq!` error
* Fixed: `:wq` error

## 1.0.1 - 2017-04-28

### Fixed

* Fixed: `gq` error
* Fixed: error using registers
* Fixed: error when searching
* Fixed: running last ex command `!!` not working

## 1.0.0 - 2017-04-22

### Added

* Added: New commands

  Command | Description | Documentation | Dependencies | Notes
  ------- | ----------- | ------------- | ------------ | -----
  `ctrl+]` | Jump to the definition of the keyword under the cursor | [tagsearch](https://vimhelp.appspot.com/tagsrch.txt.html#CTRL-\]) | |
  `ctrl-w h` | Move cursor to view left of current one | [windows](https://vimhelp.appspot.com/windows.txt.html#CTRL-W_h) | |
  `ctrl-w j` | Move cursor to view below current one | [windows](https://vimhelp.appspot.com/windows.txt.html#CTRL-W_j) | |
  `ctrl-w k` | Move cursor to view above current one | [windows](https://vimhelp.appspot.com/windows.txt.html#CTRL-W_k) | |
  `ctrl-w l` | Move cursor to view right of current one | [windows](https://vimhelp.appspot.com/windows.txt.html#CTRL-W_l) | |
  `ctrl-w b` | Move cursor to bottom-right view | [windows](https://vimhelp.appspot.com/windows.txt.html#CTRL-W_b) | |
  `ctrl-w t` | Move cursor to top-left view | [windows](https://vimhelp.appspot.com/windows.txt.html#CTRL-W_t) | |
  `ctrl-w H` | Move the current window to be at the very top | [windows](https://vimhelp.appspot.com/windows.txt.html#CTRL-W_H) | | Only works in 2-col or 2-row layouts
  `ctrl-w =` | Make all views (almost) equally high and wide | [windows](https://vimhelp.appspot.com/windows.txt.html#CTRL-W_=) | |
  `ctrl-w _` | Set current view height as high as possible | [windows](https://vimhelp.appspot.com/windows.txt.html#CTRL-W__) | |
  `ctrl-w \|` | Set current view width as wide as possible | [windows](https://vimhelp.appspot.com/windows.txt.html#CTRL-W_bar) | |
  `ctrl-w o` | Make the current view the only one on the screen | [windows](https://vimhelp.appspot.com/windows.txt.html#CTRL-W_o) | |
  `ctrl-w c` | Close current view | [windows](https://vimhelp.appspot.com/windows.txt.html#CTRL-W_c) | |
  `ctrl-w x` | Exchange current view with next one | [windows](https://vimhelp.appspot.com/windows.txt.html#CTRL-W_x) | |
  `ctrl-w s` | Split current window in two | [windows](https://vimhelp.appspot.com/windows.txt.html#CTRL-W_s) | [Origami](https://github.com/SublimeText/Origami) |
  `ctrl-w v` | Split current window in two (vertically) | [windows](https://vimhelp.appspot.com/windows.txt.html#CTRL-W_v) | [Origami](https://github.com/SublimeText/Origami) |
  `ctrl-w J` | Move the current window to be at the very bottom | [windows](https://vimhelp.appspot.com/windows.txt.html#CTRL-W_J) | | Only works in 2-col or 2-row layouts
  `ctrl-w K` | Move the current view to be at the far left | [windows](https://vimhelp.appspot.com/windows.txt.html#CTRL-W_K) | | Only works in 2-col or 2-row layouts
  `ctrl-w L` | Move the current window to be at the far right | [windows](https://vimhelp.appspot.com/windows.txt.html#CTRL-W_L) | | Only works in 2-col or 2-row layouts
  `ctrl-w n` | Create new view below current one | [windows](https://vimhelp.appspot.com/windows.txt.html#CTRL-W_n) | |
  `ga` | Print the ascii value of the character under the cursor in dec, hex and oct | [various](https://vimhelp.appspot.com/various.txt.html#ga) | |
  `ctrl+c` | Exit select mode | |
  `ctrl+[` | Exit select mode | |

* Added: Port of [surround.vim](https://github.com/tpope/vim-surround) is provided by default. It is based on the [Vintageous_Plugin_Surround](https://github.com/guillermooo/Vintageous_Plugin_Surround) plugin by @guillermooo
* Added: `vi_search.comment` scope on search matches for better control of highlighting
* Added: `vintageous_visualyank` setting to disable visual bells when yanking text
* Added [#1077](https://github.com/guillermooo/Vintageous/pull/1077): Support for Sublime Wrap Plus
* Added: Command-line mode syntax uses new syntax format
* Added: Open README and Open CHANGELOG command palette commands
* Added: Package Control menus for opening README, CHANGELOG, and LICENSE

### Removed

* Removed: Settings

  Setting | Description | Notes
  ------- | ----------- | -----
  `vintageous_test_runner_keymaps` | Enable test runner keymaps | Tests are now run using [UnitTesting](https://github.com/randy3k/UnitTesting)
  `vintageous_log_level` | | No longer used for logging
  `vintageous_verbose` | | No longer used for logging

### Fixed

* Fixed: Double loading and unnecessary loading, unloading, and loading of modules on start
* Fixed: Logging messages printed multiple times
* Fixed: `CTRL-W_H` and `CTRL-W-L` windowing commands
* Fixed: Error raised trying to scroll in a transient view
* Fixed: `Esc` closes console even if already in normal mode and have a multiple selection
* Fixed: Console automatically closes on start
* Fixed: Wrong file permissions
* Fixed: `c_` and `d_` cause errors
* Fixed [#1042](https://github.com/guillermooo/Vintageous/pull/1042): Interactive commands not working after mapped commands
* Fixed [#1074](https://github.com/guillermooo/Vintageous/pull/1074): New text objects
* Fixed: Command-line mode syntax should not be listed in syntax menus<|MERGE_RESOLUTION|>--- conflicted
+++ resolved
@@ -2,7 +2,6 @@
 
 All notable changes are documented in this file using the [Keep a CHANGELOG](http://keepachangelog.com/) principles.
 
-<<<<<<< HEAD
 ## Unreleased (1.5.0)
 
 ### Added
@@ -16,10 +15,7 @@
 
 * Fixed [#254](https://github.com/NeoVintageous/NeoVintageous/issues/245): `:vs[plit] [file]` TypeError: unsupported operand type(s) for +: 'NoneType' and 'str'
 
-## Unreleased (1.4.2)
-=======
 ## 1.4.2 - 2017-12-19
->>>>>>> bd311ed6
 
 ### Fixed
 
