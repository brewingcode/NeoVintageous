--- conflicted
+++ resolved
@@ -2,19 +2,21 @@
 
 All notable changes are documented in this file using the [Keep a CHANGELOG](http://keepachangelog.com/) principles.
 
-<<<<<<< HEAD
 ## Unreleased (1.6.0)
+
+## Fixed
 
 * Fixed [#150](https://github.com/NeoVintageous/NeoVintageous/issues/150): Remove lines with regular expression
 * Fixed [#148](https://github.com/NeoVintageous/NeoVintageous/issues/148): `:$` does not go to last line
 * Fixed [#87](https://github.com/NeoVintageous/NeoVintageous/issues/87): Double front slash doesn't escape properly
-=======
+
 ## 1.5.3 - Unreleased
+
+## Fixed
 
 * Fixed [#51](https://github.com/NeoVintageous/NeoVintageous/issues/51): Can't map umlauts
 * Fixed [#144](https://github.com/NeoVintageous/NeoVintageous/issues/144): Can't repeat macros
 * Fixed [#170](https://github.com/NeoVintageous/NeoVintageous/issues/170): `<` text object not finding the opening bracket correctly
->>>>>>> 2f1077b7
 
 ## 1.5.2 - 2018-03-03
 
