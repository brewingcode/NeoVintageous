# NEOVINTAGEOUS CHANGELOG

All notable changes are documented in this file using the [Keep a CHANGELOG](http://keepachangelog.com/) principles.

<<<<<<< HEAD
## Unreleased (1.5.0)

### Added

* Added: `:sunmap`
* Added: `vintageousrc` (documentation); see `:h neovintageous`
* Added: Default vim options (documentation); see `:h neovintageous`
* Added: `:help {subject}` now uses basic heuristic to find a relevant help topic if `{subject}` is not found
* Added: Support for 'vintageous_modelines' option; defaults to 5
* Added: Use new SublimeLinter API
* Added [#254](https://github.com/NeoVintageous/NeoVintageous/issues/245): `:sp[lit] [file]`
* Added: Unimpaired statusbar toggles on: `[oe`, off: `]oe`, and toggle `coe`
* Added: Unimpaired menu toggles on: `[oa`, off: `]oa`, and toggle `coa`
* Added: Use new GitGutter API

### Fixed

* Fixed: `gq` cursor position after operation
* Fixed: Mapping command status messages
* Fixed: Error message typos and grammar
* Fixed [#254](https://github.com/NeoVintageous/NeoVintageous/issues/245): `:vs[plit] [file]` TypeError: unsupported operand type(s) for +: 'NoneType' and 'str'

## Unreleased (1.4.4)
=======
## 1.4.4 - 2018-01-07
>>>>>>> 8589d1e7

* Fixed: Error trying to Open My Rc File first time
* Fixed: Help files shouldn't display rulers or indent guides
* Fixed: `CTRL-a` and `CTRL-x` doesn't work in column one or between lines
* Fixed: Update to latest vimdocs
* Fixed: `:map` doesn't work in visual block or visual line mode
* Fixed: Remove unused setting
* Fixed: Settings should be erased when cleaning up views
* Fixed: `gx` in quoted urls
* Fixed: `gg` and `G` jump history forwards `CTRL-i` and backwards `CTRL-o`
* Fixed [#298](https://github.com/NeoVintageous/NeoVintageous/issues/298): `gd` can't jump back with `CTRL-o`
* Fixed [#241](https://github.com/NeoVintageous/NeoVintageous/issues/241): Leaving Insert mode still shows as being in Insert mode
* Fixed [#129](https://github.com/NeoVintageous/NeoVintageous/issues/129): Failing tests when ST hasn't got focus

## 1.4.3 - 2017-12-22

### Fixed

* Fixed [#297](https://github.com/NeoVintageous/NeoVintageous/issues/297): An occurred trying load NeoVintageous

## 1.4.2 - 2017-12-19

### Fixed

* Fixed [#238](https://github.com/NeoVintageous/NeoVintageous/issues/238): Simply search & replace not working for me
* Fixed [#111](https://github.com/NeoVintageous/NeoVintageous/issues/111): Bad command
* Fixed: "Traling characters" Status message typo
* Fixed: `:s[ubstitute]` No previous substitute error message is incorrect
* Fixed: [#226](https://github.com/NeoVintageous/NeoVintageous/issues/226): Mouse does not reset cursor column
* Fixed: `C-w _` (set current group height as high as possible) doesn't always work correctly
* Fixed: `C-w |` (set current group width as wide as possible) doesn't always work correctly
* Fixed: `C-w =` (resize all groups equally) doesn't always work correctly
* Fixed: `gJ`
* Fixed: `gx` should ignore trailing full stops
* Fixed: `gx` doesn't work on markdown links
* Fixed: `vintageousrc` mapping should not accept unescaped pipe characters
* Fixed: Help syntax fixes
* Fixed: Unimpaired toggles (documentation)

## 1.4.1 - 2017-11-09

### Fixed

* Fixed [#245](https://github.com/NeoVintageous/NeoVintageous/issues/245): `ZZ` and `ZQ` are broken again
* Fixed [#290](https://github.com/NeoVintageous/NeoVintageous/issues/290): Commands that start with underscore should not be mappable
* Fixed [#289](https://github.com/NeoVintageous/NeoVintageous/issues/289): `:help {subject}` should goto `:{subject}` if `{subject}` not found

## 1.4.0 - 2017-11-06

### Added

* Added: `ds(`, `ds{`, `ds[`, and `ds<` now also trims contained whitespace (Surround plugin)
* Added: `dsb` alias for `ds)` delete surrounding `()` (Surround plugin)
* Added: `dsB` alias for `ds}` delete surrounding `{}` (Surround plugin)
* Added: `dsr` alias for `ds]` delete surrounding `[]` (Surround plugin)
* Added: `dsa` alias for `ds>` delete surrounding `<>` (Surround plugin)
* Added: `ds<` delete surrounding `<>` (Surround plugin)
* Added: `ds>` delete surrounding `<>` (Surround plugin)
* Added: `dst` delete surrounding pair of HTML or XML tags (Surround plugin)
* Added: `ds` followed by a target that is not one of the punctuation pairs, `()[]{}<>`, are now only searched for on the current line (Surround plugin)
* Added: `ds{target}` cursor position is now moves to the start of first target (Surround plugin)
* Added: `cs{target}` followed by one of `])}` now inserts an inner whitespace character (Surround plugin)
* Added: `cs>{replacement}` now replaces surround tag characters `<>` with replacement (Surround plugin)
* Added: `cs{target}` folowed by `>` now replaces target with replacement surroundings `<>` (Surround plugin)
* Added: `cs{target}{replacement}` cursor position is now moves to the start of first target (Surround plugin)
* Added: `:h[elp] {subject}` like ":help", additionally jump to the tag `{subject}`
* Added: `:h[elp]` open a view and display the help file
* Added: `gx` open url under cursor in browser
* Added: Support for `:UserCommand<CR>` `.vintageousrc` mappings
* Added: Support for `:excommand<CR>` `.vintageousrc` mappings
* Added: `:snoremap` command
* Added: `:smap` command
* Added: `cot` toggle sidebar command (Unimpaired plugin)
* Added: `[ot` toggle sidebar on command (Unimpaired plugin)
* Added: `]ot` toggle sidebar off command (Unimpaired plugin)
* Added: `com` toggle minimap command (Unimpaired plugin)
* Added: `[om` toggle minimap on command (Unimpaired plugin)
* Added: `]om` toggle minimap off command (Unimpaired plugin)
* Added: Documentation command
* Added: Edit Settings command
* Added: How to map `jk` to `Esc` (documentation)

### Changed

* Changed: `ds<` no longer deletes surrounding tag; use `dst` instead (Surround plugin)
* Changed: `ds>` no longer deletes surrounding tag; use `dst` instead (Surround plugin)
* Changed: Modeline `vintageous_modeline` is disabled by default
* Changed: "Open Changelog" command caption changed to "Changelog"

### Removed

* Removed: `vintageous_surround_spaces` setting
* Removed: Unimplemented `tabopen` ex command
* Removed: Deprecated `neovintageous_toggle_use_ctrl_keys` command
* Removed: Deprecated `neovintageous_reset` command
* Removed: Deprecated `neovintageous_exit_from_command_mode` command
* Removed: Deprecated `toggle_mode` command

### Fixed

* Fixed [#213](https://github.com/NeoVintageous/NeoVintageous/issues/213): No command accepts characters in a keybinding
* Fixed [#167](https://github.com/NeoVintageous/NeoVintageous/issues/167): Allow .vintageousrc to map any keybinds
* Fixed [#152](https://github.com/NeoVintageous/NeoVintageous/issues/152): `f<key>` doesn't jump to `<key>` if there is a mapping for `<key>`
* Fixed [#97](https://github.com/NeoVintageous/NeoVintageous/issues/97): Mapping commands
* Fixed [#81](https://github.com/NeoVintageous/NeoVintageous/issues/81): `ct<leader>` or `cf<leader>` doesn't work; need `ct<leader><leader>`
* Fixed [#282](https://github.com/NeoVintageous/NeoVintageous/issues/282): Surround doesn't work as expected on first symbol
* Fixed: Several `.vintageousrc` syntax highlighting bugs
* Fixed: Lots of Command-line mode syntax highlighting bugs

## 1.3.1 - 2017-07-31

* Fixed [#281](https://github.com/NeoVintageous/NeoVintageous/issues/281): `aW` text objects error if cursor starts at whitespace
* Fixed [#123](https://github.com/NeoVintageous/NeoVintageous/issues/123): text object `a<` or `i<` doesn't work!
* Fixed [#280](https://github.com/NeoVintageous/NeoVintageous/issues/280): `daW` / etc sometimes hang forever in LaTeX syntax
* Fixed: Handle upgrades and loading errors gracefully

## 1.3.0 - 2017-07-21

### Added

* Added [#271](https://github.com/NeoVintageous/NeoVintageous/issues/271): `ctrl+w q` should close window if closing the last view
* Added [#269](https://github.com/NeoVintageous/NeoVintageous/issues/269): `:close` ex command
* Added: `.vintageousrc` `<leader>` special string can be used more than once in a mapping e.g. `nnoremap <leader><leader> ggvG`
* Added: `.vintageousrc` `<leader>` special string can be used anywhere in mapping e.g. `nnoremap g<leader> ggvG`
* Added: `.vintageousrc` `noremap`, `nnoremap`, `vnoremap`, and `onoremap` commands
* Added: `.vintageousrc` syntax highlighting
* Added: `ctrl+n` and `ctrl+p` auto-complete navigation

  Command | Description
  ------- | -----------
  `ctrl+n` or `ctrl+j` | down
  `ctrl+p` or `ctrl+k` | up

* Added: `ctrl+n` and `ctrl+p` overlay navigation

  Command | Description | Notes
  ------- | ----------- | -----
  `ctrl+n` | down | e.g. `ctrl+p` and `ctrl+shift+p` invoke overlays
  `ctrl+p` | up | e.g. `ctrl+p` and `ctrl+shift+p` invoke overlays

* Added: Port of [unimpaired.vim](https://github.com/tpope/vim-unimpaired) go to error commands

  Command | Description | Documentation | Dependencies
  ------- | ----------- | ------------- | ------------
  `[l` | Jump to `[count]` next error. | [unimpaired.vim](https://github.com/tpope/vim-unimpaired/blob/master/doc/unimpaired.txt) | [Linter](https://github.com/SublimeLinter/SublimeLinter3)
  `]l` | Jump to `[count]` previous error.. | [unimpaired.vim](https://github.com/tpope/vim-unimpaired/blob/master/doc/unimpaired.txt) | [Linter](https://github.com/SublimeLinter/SublimeLinter3)

* Added: Port of [unimpaired.vim](https://github.com/tpope/vim-unimpaired) option toggling commands

  On | Off | Toggle | Description | Documentation
  -- | --- | ------ | ----------- | -------------
  `[oc` | `]oc` | `coc` | ['cursorline'](https://vimhelp.appspot.com/options.txt.html#%27cursorline%27) | [unimpaired.vim](https://github.com/tpope/vim-unimpaired/blob/master/doc/unimpaired.txt)
  `[ol` | `]ol` | `col` | ['list'](https://vimhelp.appspot.com/options.txt.html#%27list%27) | [unimpaired.vim](https://github.com/tpope/vim-unimpaired/blob/master/doc/unimpaired.txt)
  `[on` | `]on` | `con` | ['number'](https://vimhelp.appspot.com/options.txt.html#%27number%27) | [unimpaired.vim](https://github.com/tpope/vim-unimpaired/blob/master/doc/unimpaired.txt)
  `[os` | `]os` | `cos` | ['spell'](https://vimhelp.appspot.com/options.txt.html#%27spell%27) | [unimpaired.vim](https://github.com/tpope/vim-unimpaired/blob/master/doc/unimpaired.txt)
  `[ow` | `]ow` | `cow` | ['wrap'](https://vimhelp.appspot.com/options.txt.html#%27wrap%27) | [unimpaired.vim](https://github.com/tpope/vim-unimpaired/blob/master/doc/unimpaired.txt)

* Added: Port of [abolish.vim](https://github.com/tpope/vim-abolish) coercion commands

  Command | Description | Documentation
  ------- | ----------- | -------------
  `crm` | Coerce word under cursor to MixedCase. | [abolish.vim](https://github.com/tpope/vim-abolish/blob/master/doc/abolish.txt)
  `crc` | Coerce word under cursor to camelCase. | [abolish.vim](https://github.com/tpope/vim-abolish/blob/master/doc/abolish.txt)
  `crs` | Coerce word under cursor to snake_case. | [abolish.vim](https://github.com/tpope/vim-abolish/blob/master/doc/abolish.txt)
  `cr_` | Coerce word under cursor to snake_case. | [abolish.vim](https://github.com/tpope/vim-abolish/blob/master/doc/abolish.txt)
  `cru` | Coerce word under cursor to SNAKE_UPPERCASE. | [abolish.vim](https://github.com/tpope/vim-abolish/blob/master/doc/abolish.txt)
  `crU` | Coerce word under cursor to SNAKE_UPPERCASE. | [abolish.vim](https://github.com/tpope/vim-abolish/blob/master/doc/abolish.txt)
  `cr-` | Coerce word under cursor to dash-case. | [abolish.vim](https://github.com/tpope/vim-abolish/blob/master/doc/abolish.txt)
  `crk` | Coerce word under cursor to kebab-case. | [abolish.vim](https://github.com/tpope/vim-abolish/blob/master/doc/abolish.txt)
  `cr.` | Coerce word under cursor to dot.case. | [abolish.vim](https://github.com/tpope/vim-abolish/blob/master/doc/abolish.txt)
  `cr<Space>` | Coerce word under cursor to space case. | [abolish.vim](https://github.com/tpope/vim-abolish/blob/master/doc/abolish.txt)
  `crt` | Coerce word under cursor to Title Case. | [abolish.vim](https://github.com/tpope/vim-abolish/blob/master/doc/abolish.txt)

* Added: How to map `jj` to `Esc` (documentation)
* Added: How to disable arrow keys (documentation)
* Added: Commentary plugin usage (documentation)
* Added: Surround plugin usage (documentation)

### Fixed

* Fixed: Command-line syntax `:quit` highlighting
* Fixed: Edge-case plugin conflict issues
* Fixed: Edge-case Unimpaired plugin issue adding blanks
* Fixed: Edge-case issue invalidating ex mode completions

## 1.2.0 - 2017-06-21

### Added

* Added [#252](https://github.com/NeoVintageous/NeoVintageous/issues/252): The package is now available in Package Control
* Added: Git diff commands

  Command | Description | Documentation | Dependencies | Notes
  ------- | ----------- | ------------- | ------------ | -----
  `[c` | Jump backwards to the previous start of a change. | [diff](https://vimhelp.appspot.com/diff.txt.html#[c) | [Git Gutter](https://github.com/jisaacks/GitGutter) | Disable wrapping: set `git_gutter_next_prev_change_wrap` to `false` (Preferences &gt; Settings)
  `]c` | Jump forwards to the next start of a change. | [diff](https://vimhelp.appspot.com/diff.txt.html#]c) | [Git Gutter](https://github.com/jisaacks/GitGutter) | Disable wrapping: set `git_gutter_next_prev_change_wrap` to `false` (Preferences &gt; Settings)

* Added: Port of [unimpaired.vim](https://github.com/tpope/vim-unimpaired) is provided by default. *The implementation may not be complete. Please open issues about missing features.* *Below is a table of what is currently available.*

  Command | Description | Documentation | Dependencies | Notes
  ------- | ----------- | ------------- | ------------ | -----
  `[<Space>` | Add `[count]` blank lines before the cursor. | [unimpaired.vim](https://github.com/tpope/vim-unimpaired/blob/master/doc/unimpaired.txt) | |
  `]<Space>` | Add `[count]` blank lines after the cursor. | [unimpaired.vim](https://github.com/tpope/vim-unimpaired/blob/master/doc/unimpaired.txt) | |
  `[e` | Exchange the current line with `[count]` lines above it. | [unimpaired.vim](https://github.com/tpope/vim-unimpaired/blob/master/doc/unimpaired.txt) | |
  `]e` | Exchange the current line with `[count]` lines below it. | [unimpaired.vim](https://github.com/tpope/vim-unimpaired/blob/master/doc/unimpaired.txt) | |

* Added [#275](https://github.com/NeoVintageous/NeoVintageous/issues/275): Commands in the `.vintageousrc` file don't need to be prefixed with `:` (colon)
* Added [#187](https://github.com/NeoVintageous/NeoVintageous/issues/187): Switching to specific tab with `[count]` `gt`
* Added: `[count]` to `ctrl+e` and `ctrl+y` (scroll lines)
* Added: Coveralls code coverage reporting
* Added: Surround plugin usage (documentation)
* Added: `.vintageousrc` usage (documentation)
* Added: Modeline usage (documentation)
* Added: Multiple cursor usage (documentation)
* Added: Sidebar and Overlay navigation usage (documentation)

## 1.1.2 - 2017-06-05

### Fixed

* Fixed: `gt` command should wrap around from the last tab to the first tab
* Fixed: Command-line mode history edge-case error when no history available
* Fixed: Command-line mode history not working (regression)
* Fixed [#192](https://github.com/NeoVintageous/NeoVintageous/issues/192): Closing last tab shouldn’t close sublime window with project (documentation)
* Fixed [#122](https://github.com/NeoVintageous/NeoVintageous/issues/122): `Tab` doesn't work in visual mode (`Shift+Tab` does) (documentation)

## 1.1.1 - 2017-05-31

### Fixed

* Fixed: [#266](https://github.com/NeoVintageous/NeoVintageous/issues/266) `:nmap` doesn't work in `.vintageousrc` file
* Fixed: `:omap` doesn't work in `.vintageousrc` file
* Fixed: `:vmap` doesn't work in `.vintageousrc` file
* Fixed: `:set` prints debug messages to console even when debugging is disabled
* Fixed [#268](https://github.com/NeoVintageous/NeoVintageous/issues/268): `:set` doesn't work in some cases e.g. `:set hlsearch`
* Fixed: `:file` (`ctrl+g`) file name should be quoted
* Fixed: Readme link to Linux and OSX cleaner script is broken
* Fixed [#267](https://github.com/NeoVintageous/NeoVintageous/issues/267): Settings – User `.vintageousrc` menu item is broken
* Fixed [#169](https://github.com/NeoVintageous/NeoVintageous/issues/169): How to map this using Vintageous? (documentation)

## 1.1.0 - 2017-05-28

### Added

* Added: [ToggleNeoVintageous](https://github.com/NeoVintageous/ToggleNeoVintageous); A command to toggle NeoVintageous
* Added: Reload My `.vintageousrc` File command
* Added [#63](https://github.com/NeoVintageous/NeoVintageous/issues/63): `/` search does not highlight well
* Added: New commands

  Key | Context | Description
  --- | ------- | -----------
  `j` | Sidebar | down
  `k` | Sidebar | up
  `h` | Sidebar | close node / go to parent node
  `l` | Sidebar | open node
  `ctrl+j` | Overlay | down
  `ctrl+k` | Overlay | up
  `ctrl+[` | Normal | Same as `Esc` ([#249](https://github.com/NeoVintageous/NeoVintageous/issues/249))

### Fixed

* Fixed: Error when reloading and upgrading NeoVintageous and NeoVintageous plugins
* Fixed [#119](https://github.com/NeoVintageous/NeoVintageous/issues/119): Loosing user settings when toggling ctrl keys
* Fixed [#84](https://github.com/NeoVintageous/NeoVintageous/issues/84): More detail or examples for mapping
* Fixed [#34](https://github.com/NeoVintageous/NeoVintageous/issues/34): Small note regarding wiki OSX note
* Fixed [#162](https://github.com/NeoVintageous/NeoVintageous/issues/162): Use `sublime.packages_path()`
* Fixed [#246](https://github.com/NeoVintageous/NeoVintageous/issues/246): Error when toggling vintageous
* Fixed: `:!{cmd}` error (Windows)
* Fixed: `:!!` error (Windows)
* Fixed: `:new` error
* Fixed: `:edit` error
* Fixed: `:exit` error
* Fixed: `:wq!` error
* Fixed: `:wq` error

## 1.0.1 - 2017-04-28

### Fixed

* Fixed: `gq` error
* Fixed: error using registers
* Fixed: error when searching
* Fixed: running last ex command `!!` not working

## 1.0.0 - 2017-04-22

### Added

* Added: New commands

  Command | Description | Documentation | Dependencies | Notes
  ------- | ----------- | ------------- | ------------ | -----
  `ctrl+]` | Jump to the definition of the keyword under the cursor | [tagsearch](https://vimhelp.appspot.com/tagsrch.txt.html#CTRL-\]) | |
  `ctrl-w h` | Move cursor to view left of current one | [windows](https://vimhelp.appspot.com/windows.txt.html#CTRL-W_h) | |
  `ctrl-w j` | Move cursor to view below current one | [windows](https://vimhelp.appspot.com/windows.txt.html#CTRL-W_j) | |
  `ctrl-w k` | Move cursor to view above current one | [windows](https://vimhelp.appspot.com/windows.txt.html#CTRL-W_k) | |
  `ctrl-w l` | Move cursor to view right of current one | [windows](https://vimhelp.appspot.com/windows.txt.html#CTRL-W_l) | |
  `ctrl-w b` | Move cursor to bottom-right view | [windows](https://vimhelp.appspot.com/windows.txt.html#CTRL-W_b) | |
  `ctrl-w t` | Move cursor to top-left view | [windows](https://vimhelp.appspot.com/windows.txt.html#CTRL-W_t) | |
  `ctrl-w H` | Move the current window to be at the very top | [windows](https://vimhelp.appspot.com/windows.txt.html#CTRL-W_H) | | Only works in 2-col or 2-row layouts
  `ctrl-w =` | Make all views (almost) equally high and wide | [windows](https://vimhelp.appspot.com/windows.txt.html#CTRL-W_=) | |
  `ctrl-w _` | Set current view height as high as possible | [windows](https://vimhelp.appspot.com/windows.txt.html#CTRL-W__) | |
  `ctrl-w \|` | Set current view width as wide as possible | [windows](https://vimhelp.appspot.com/windows.txt.html#CTRL-W_bar) | |
  `ctrl-w o` | Make the current view the only one on the screen | [windows](https://vimhelp.appspot.com/windows.txt.html#CTRL-W_o) | |
  `ctrl-w c` | Close current view | [windows](https://vimhelp.appspot.com/windows.txt.html#CTRL-W_c) | |
  `ctrl-w x` | Exchange current view with next one | [windows](https://vimhelp.appspot.com/windows.txt.html#CTRL-W_x) | |
  `ctrl-w s` | Split current window in two | [windows](https://vimhelp.appspot.com/windows.txt.html#CTRL-W_s) | [Origami](https://github.com/SublimeText/Origami) |
  `ctrl-w v` | Split current window in two (vertically) | [windows](https://vimhelp.appspot.com/windows.txt.html#CTRL-W_v) | [Origami](https://github.com/SublimeText/Origami) |
  `ctrl-w J` | Move the current window to be at the very bottom | [windows](https://vimhelp.appspot.com/windows.txt.html#CTRL-W_J) | | Only works in 2-col or 2-row layouts
  `ctrl-w K` | Move the current view to be at the far left | [windows](https://vimhelp.appspot.com/windows.txt.html#CTRL-W_K) | | Only works in 2-col or 2-row layouts
  `ctrl-w L` | Move the current window to be at the far right | [windows](https://vimhelp.appspot.com/windows.txt.html#CTRL-W_L) | | Only works in 2-col or 2-row layouts
  `ctrl-w n` | Create new view below current one | [windows](https://vimhelp.appspot.com/windows.txt.html#CTRL-W_n) | |
  `ga` | Print the ascii value of the character under the cursor in dec, hex and oct | [various](https://vimhelp.appspot.com/various.txt.html#ga) | |
  `ctrl+c` | Exit select mode | |
  `ctrl+[` | Exit select mode | |

* Added: Port of [surround.vim](https://github.com/tpope/vim-surround) is provided by default. It is based on the [Vintageous_Plugin_Surround](https://github.com/guillermooo/Vintageous_Plugin_Surround) plugin by @guillermooo
* Added: `vi_search.comment` scope on search matches for better control of highlighting
* Added: `vintageous_visualyank` setting to disable visual bells when yanking text
* Added [#1077](https://github.com/guillermooo/Vintageous/pull/1077): Support for Sublime Wrap Plus
* Added: Command-line mode syntax uses new syntax format
* Added: Open README and Open CHANGELOG command palette commands
* Added: Package Control menus for opening README, CHANGELOG, and LICENSE

### Removed

* Removed: Settings

  Setting | Description | Notes
  ------- | ----------- | -----
  `vintageous_test_runner_keymaps` | Enable test runner keymaps | Tests are now run using [UnitTesting](https://github.com/randy3k/UnitTesting)
  `vintageous_log_level` | | No longer used for logging
  `vintageous_verbose` | | No longer used for logging

### Fixed

* Fixed: Double loading and unnecessary loading, unloading, and loading of modules on start
* Fixed: Logging messages printed multiple times
* Fixed: `CTRL-W_H` and `CTRL-W-L` windowing commands
* Fixed: Error raised trying to scroll in a transient view
* Fixed: `Esc` closes console even if already in normal mode and have a multiple selection
* Fixed: Console automatically closes on start
* Fixed: Wrong file permissions
* Fixed: `c_` and `d_` cause errors
* Fixed [#1042](https://github.com/guillermooo/Vintageous/pull/1042): Interactive commands not working after mapped commands
* Fixed [#1074](https://github.com/guillermooo/Vintageous/pull/1074): New text objects
* Fixed: Command-line mode syntax should not be listed in syntax menus<|MERGE_RESOLUTION|>--- conflicted
+++ resolved
@@ -2,7 +2,6 @@
 
 All notable changes are documented in this file using the [Keep a CHANGELOG](http://keepachangelog.com/) principles.
 
-<<<<<<< HEAD
 ## Unreleased (1.5.0)
 
 ### Added
@@ -25,10 +24,7 @@
 * Fixed: Error message typos and grammar
 * Fixed [#254](https://github.com/NeoVintageous/NeoVintageous/issues/245): `:vs[plit] [file]` TypeError: unsupported operand type(s) for +: 'NoneType' and 'str'
 
-## Unreleased (1.4.4)
-=======
 ## 1.4.4 - 2018-01-07
->>>>>>> 8589d1e7
 
 * Fixed: Error trying to Open My Rc File first time
 * Fixed: Help files shouldn't display rulers or indent guides
