--- conflicted
+++ resolved
@@ -2,7 +2,6 @@
 
 All notable changes are documented in this file using the [Keep a CHANGELOG](http://keepachangelog.com/) principles.
 
-<<<<<<< HEAD
 ## Unreleased (1.5.0)
 
 ### Added
@@ -18,11 +17,10 @@
 ### Fixed
 
 * Fixed [#254](https://github.com/NeoVintageous/NeoVintageous/issues/245): `:vs[plit] [file]` TypeError: unsupported operand type(s) for +: 'NoneType' and 'str'
-=======
+
 ## Unreleased (1.4.4)
 
 * Fixed [#129](https://github.com/NeoVintageous/NeoVintageous/issues/129): Failing tests when ST hasn't got focus
->>>>>>> ad298133
 
 ## 1.4.3 - 2017-12-22
 
