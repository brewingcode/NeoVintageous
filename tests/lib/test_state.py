--- conflicted
+++ resolved
@@ -55,15 +55,10 @@
         self.assertTrue(self.state.must_scroll_into_view())
 
 
-<<<<<<< HEAD
 class TestStateModeSwitching(unittest.ViewTestCase):
-    # TODO Disable this only on CI server via env vars?
-=======
-class TestStateModeSwitching(ViewTestCase):
-
-    # XXX Investigate what it is that causes these tests to fail on CI servers only. They only fail sometimes.
-    @unittest.skipIf(os.environ.get('TRAVIS_OS_NAME', False) == 'osx', 'fails in Travis CI OSX server only')
->>>>>>> ad298133
+
+    # XXX Investigate what it is that causes these tests to fail on CI servers only. They only fail sometimes.
+    @unittest.skipIf(os.environ.get('TRAVIS_OS_NAME', False) == 'osx', 'fails in Travis CI OSX server only')
     @unittest.skipIf(os.environ.get('APPVEYOR', False), 'fails in CI server only')
     def test_enter_normal_mode(self):
         self.assertEqual(self.state.mode, unittest.NORMAL_MODE)
