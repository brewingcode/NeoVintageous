<<<<<<< HEAD
from unittest import mock
=======
# Copyright (C) 2018 The NeoVintageous Team (NeoVintageous).
#
# This file is part of NeoVintageous.
#
# NeoVintageous is free software: you can redistribute it and/or modify
# it under the terms of the GNU General Public License as published by
# the Free Software Foundation, either version 3 of the License, or
# (at your option) any later version.
#
# NeoVintageous is distributed in the hope that it will be useful,
# but WITHOUT ANY WARRANTY; without even the implied warranty of
# MERCHANTABILITY or FITNESS FOR A PARTICULAR PURPOSE.  See the
# GNU General Public License for more details.
#
# You should have received a copy of the GNU General Public License
# along with NeoVintageous.  If not, see <https://www.gnu.org/licenses/>.

from collections import namedtuple
>>>>>>> d775c709
import unittest

from NeoVintageous.nv.vi.keys import KeySequenceTokenizer
from NeoVintageous.nv.vi.keys import seqs
from NeoVintageous.nv.vi.keys import to_bare_command_name
from NeoVintageous.nv.vi.utils import translate_char


class TestKeySequenceTokenizer(unittest.TestCase):

    @mock.patch.dict('NeoVintageous.nv.variables._variables', {}, clear=True)
    def test_tokenize_one(self):
        def tokenize_one(source):
            return KeySequenceTokenizer(source).tokenize_one()

        self.assertEqual(tokenize_one('p'), 'p', 'lower letter key')
        self.assertEqual(tokenize_one('P'), 'P', 'upper case letter key')
        self.assertEqual(tokenize_one('<C-p>'), '<C-p>', 'ctrl-modified lower case letter key')
        self.assertEqual(tokenize_one('<C-P>'), '<C-P>', 'ctrl-modified upper case letter key')
        self.assertEqual(tokenize_one('<C-S-.>'), '<C-S-.>', 'ctrl-shift modified period key')
        self.assertEqual(tokenize_one('<Esc>'), '<esc>', 'esc key title case')
        self.assertEqual(tokenize_one('<esc>'), '<esc>', 'esc key lowercase')
        self.assertEqual(tokenize_one('<eSc>'), '<esc>', 'esc key mixed case')
        self.assertEqual(tokenize_one('<lt>'), '<lt>', 'less than key')
        self.assertEqual(tokenize_one('<HOME>'), '<home>', 'less than key')
        self.assertEqual(tokenize_one('<enD>'), '<end>', 'less than key')
        self.assertEqual(tokenize_one('<uP>'), '<up>', 'less than key')
        self.assertEqual(tokenize_one('<DoWn>'), '<down>', 'less than key')
        self.assertEqual(tokenize_one('<left>'), '<left>', 'less than key')
        self.assertEqual(tokenize_one('<RigHt>'), '<right>', 'less than key')
        self.assertEqual(tokenize_one('<Space>'), '<space>', 'space key')
        self.assertEqual(tokenize_one('<c-Space>'), '<C-space>', 'ctrl-space key')
        self.assertEqual(tokenize_one('0'), '0', 'zero key')
        self.assertEqual(tokenize_one('<c-m-.>'), '<C-M-.>', 'ctrl-alt-period key')
        self.assertEqual(tokenize_one('<tab>'), '<tab>', 'tab key')
        self.assertEqual(tokenize_one('<Leader>'), '\\', 'leader key')
        self.assertEqual(tokenize_one('<D-a>'), '<D-a>', 'super key')
        self.assertEqual(tokenize_one('<d-a>'), '<D-a>', 'super key')
        self.assertEqual(tokenize_one('<D-A>'), '<D-A>', 'super key')
        self.assertEqual(tokenize_one('<d-A>'), '<D-A>', 'super key')

    @mock.patch.dict('NeoVintageous.nv.variables._variables', {}, clear=True)
    def test_iter_tokenize(self):
        def iter_tokenize(source):
            return list(KeySequenceTokenizer(source).iter_tokenize())

        self.assertEqual(iter_tokenize('pp'), ['p', 'p'])
        self.assertEqual(iter_tokenize('<C-p>'), ['<C-p>'])
        self.assertEqual(iter_tokenize('<C-P>x'), ['<C-P>', 'x'])
        self.assertEqual(iter_tokenize('<C-S-.>'), ['<C-S-.>'])
        self.assertEqual(iter_tokenize('<Esc>ai'), ['<esc>', 'a', 'i'])
        self.assertEqual(iter_tokenize('<lt><lt>'), ['<lt>', '<lt>'])
        self.assertEqual(iter_tokenize('<DoWn>abc.'), ['<down>', 'a', 'b', 'c', '.'])
        self.assertEqual(iter_tokenize('0<down>'), ['0', '<down>'])
        self.assertEqual(iter_tokenize('<c-m-.>'), ['<C-M-.>'])
        self.assertEqual(iter_tokenize('<d-i>i.'), ['<D-i>', 'i', '.'])
        self.assertEqual(iter_tokenize('<d-i><c-i>'), ['<D-i>', '<C-i>'])
        self.assertEqual(iter_tokenize('<d-i><c-d>'), ['<D-i>', '<C-d>'])


class TestFunctions(unittest.TestCase):

    def test_to_bare_command_name(self):
        self.assertEquals('daw', to_bare_command_name('daw'))
        self.assertEquals('daw', to_bare_command_name('2daw'))
        self.assertEquals('daw', to_bare_command_name('d2aw'))
        self.assertEquals('daw', to_bare_command_name('2d2aw'))
        self.assertEquals('daw', to_bare_command_name('"a2d2aw'))
        self.assertEquals('daw', to_bare_command_name('"12d2aw'))
        self.assertEquals('<f7>', to_bare_command_name('<f7>'))
        self.assertEquals('<f7>', to_bare_command_name('10<f7>'))
        self.assertEquals('<f7>', to_bare_command_name('"a10<f7>'))
        self.assertEquals('<f7>', to_bare_command_name('"a10<f7>'))
        self.assertEquals('<f7>', to_bare_command_name('"210<f7>'))
        self.assertEquals('0', to_bare_command_name('0'))
        self.assertEquals('dd', to_bare_command_name('d2d'))

    def test_translate_char(self):
        self.assertEqual(translate_char('<enter>'), '\n')
        self.assertEqual(translate_char('<cr>'), '\n')
        self.assertEqual(translate_char('<sp>'), ' ')
        self.assertEqual(translate_char('<space>'), ' ')
        self.assertEqual(translate_char('<lt>'), '<')
        self.assertEqual(translate_char('a'), 'a')


_known_seqs_dataset = (
    (seqs.A, 'a'),
    (seqs.ALT_CTRL_P, '<C-M-p>'),
    (seqs.AMPERSAND, '&'),
    (seqs.AT, '@'),
    (seqs.AW, 'aw'),
    (seqs.B, 'b'),
    (seqs.BACKSPACE, '<bs>'),
    (seqs.BACKTICK, '`'),
    (seqs.BIG_A, 'A'),
    (seqs.BIG_B, 'B'),
    (seqs.BIG_C, 'C'),
    (seqs.BIG_D, 'D'),
    (seqs.BIG_E, 'E'),
    (seqs.BIG_F, 'F'),
    (seqs.BIG_G, 'G'),
    (seqs.BIG_H, 'H'),
    (seqs.BIG_I, 'I'),
    (seqs.BIG_J, 'J'),
    (seqs.BIG_K, 'K'),
    (seqs.BIG_L, 'L'),
    (seqs.BIG_M, 'M'),
    (seqs.BIG_N, 'N'),
    (seqs.BIG_O, 'O'),
    (seqs.BIG_P, 'P'),
    (seqs.BIG_Q, 'Q'),
    (seqs.BIG_R, 'R'),
    (seqs.BIG_S, 'S'),
    (seqs.BIG_T, 'T'),
    (seqs.BIG_U, 'U'),
    (seqs.BIG_V, 'V'),
    (seqs.BIG_W, 'W'),
    (seqs.BIG_X, 'X'),
    (seqs.BIG_Y, 'Y'),
    (seqs.BIG_Z, 'Z'),
    (seqs.BIG_Z_BIG_Q, 'ZQ'),
    (seqs.BIG_Z_BIG_Z, 'ZZ'),
    (seqs.C, 'c'),
    (seqs.CC, 'cc'),
    (seqs.COLON, ':'),
    (seqs.COMMA, ','),
    (seqs.COMMAND_BIG_B, '<D-B>'),
    (seqs.COMMAND_BIG_F, '<D-F>'),
    (seqs.COMMAND_BIG_P, '<D-P>'),
    (seqs.COMMAND_P, '<D-p>'),
    (seqs.CTRL_0, '<C-0>'),
    (seqs.CTRL_1, '<C-1>'),
    (seqs.CTRL_2, '<C-2>'),
    (seqs.CTRL_3, '<C-3>'),
    (seqs.CTRL_4, '<C-4>'),
    (seqs.CTRL_5, '<C-5>'),
    (seqs.CTRL_6, '<C-6>'),
    (seqs.CTRL_7, '<C-7>'),
    (seqs.CTRL_8, '<C-8>'),
    (seqs.CTRL_9, '<C-9>'),
    (seqs.CTRL_A, '<C-a>'),
    (seqs.CTRL_B, '<C-b>'),
    (seqs.CTRL_BIG_F, '<C-F>'),
    (seqs.CTRL_BIG_P, '<C-P>'),
    (seqs.CTRL_C, '<C-c>'),
    (seqs.CTRL_D, '<C-d>'),
    (seqs.CTRL_DOT, '<C-.>'),
    (seqs.CTRL_E, '<C-e>'),
    (seqs.CTRL_ENTER, '<C-cr>'),
    (seqs.CTRL_F, '<C-f>'),
    (seqs.CTRL_F12, '<C-f12>'),
    (seqs.CTRL_F2, '<C-f2>'),
    (seqs.CTRL_G, '<C-g>'),
    (seqs.CTRL_I, '<C-i>'),
    (seqs.CTRL_J, '<C-j>'),
    (seqs.CTRL_K, '<C-k>'),
    (seqs.CTRL_K_CTRL_B, '<C-k><C-b>'),
    (seqs.CTRL_L, '<C-l>'),
    (seqs.CTRL_LEFT_SQUARE_BRACKET, '<C-[>'),
    (seqs.CTRL_N, '<C-n>'),
    (seqs.CTRL_O, '<C-o>'),
    (seqs.CTRL_P, '<C-p>'),
    (seqs.CTRL_R, '<C-r>'),
    (seqs.CTRL_R_EQUAL, '<C-r>='),
    (seqs.CTRL_RIGHT_SQUARE_BRACKET, '<C-]>'),
    (seqs.CTRL_SHIFT_B, '<C-S-b>'),
    (seqs.CTRL_SHIFT_DOT, '<C-S-.>'),
    (seqs.CTRL_SHIFT_ENTER, '<C-S-cr>'),
    (seqs.CTRL_SHIFT_F2, '<C-S-f2>'),
    (seqs.CTRL_U, '<C-u>'),
    (seqs.CTRL_V, '<C-v>'),
    (seqs.CTRL_W, '<C-w>'),
    (seqs.CTRL_W_B, '<C-w>b'),
    (seqs.CTRL_W_BACKSPACE, '<C-w><bs>'),
    (seqs.CTRL_W_BIG_H, '<C-w>H'),
    (seqs.CTRL_W_BIG_J, '<C-w>J'),
    (seqs.CTRL_W_BIG_K, '<C-w>K'),
    (seqs.CTRL_W_BIG_L, '<C-w>L'),
    (seqs.CTRL_W_BIG_S, '<C-w>S'),
    (seqs.CTRL_W_C, '<C-w>c'),
    (seqs.CTRL_W_CTRL_B, '<C-w><C-b>'),
    (seqs.CTRL_W_CTRL_H, '<C-w><C-h>'),
    (seqs.CTRL_W_CTRL_J, '<C-w><C-j>'),
    (seqs.CTRL_W_CTRL_K, '<C-w><C-k>'),
    (seqs.CTRL_W_CTRL_L, '<C-w><C-l>'),
    (seqs.CTRL_W_CTRL_N, '<C-w><C-n>'),
    (seqs.CTRL_W_CTRL_O, '<C-w><C-o>'),
    (seqs.CTRL_W_CTRL_Q, '<C-w><C-q>'),
    (seqs.CTRL_W_CTRL_S, '<C-w><C-s>'),
    (seqs.CTRL_W_CTRL_T, '<C-w><C-t>'),
    (seqs.CTRL_W_CTRL_UNDERSCORE, '<C-w><C-_>'),
    (seqs.CTRL_W_CTRL_V, '<C-w><C-v>'),
    (seqs.CTRL_W_CTRL_X, '<C-w><C-x>'),
    (seqs.CTRL_W_DOWN, '<C-w><down>'),
    (seqs.CTRL_W_EQUAL, '<C-w>='),
    (seqs.CTRL_W_GREATER_THAN, '<C-w>>'),
    (seqs.CTRL_W_H, '<C-w>h'),
    (seqs.CTRL_W_J, '<C-w>j'),
    (seqs.CTRL_W_K, '<C-w>k'),
    (seqs.CTRL_W_L, '<C-w>l'),
    (seqs.CTRL_W_LEFT, '<C-w><left>'),
    (seqs.CTRL_W_LESS_THAN, '<C-w><lt>'),
    (seqs.CTRL_W_MINUS, '<C-w>-'),
    (seqs.CTRL_W_N, '<C-w>n'),
    (seqs.CTRL_W_O, '<C-w>o'),
    (seqs.CTRL_W_PIPE, '<C-w>|'),
    (seqs.CTRL_W_PLUS, '<C-w>+'),
    (seqs.CTRL_W_Q, '<C-w>q'),
    (seqs.CTRL_W_RIGHT, '<C-w><right>'),
    (seqs.CTRL_W_S, '<C-w>s'),
    (seqs.CTRL_W_T, '<C-w>t'),
    (seqs.CTRL_W_UNDERSCORE, '<C-w>_'),
    (seqs.CTRL_W_UP, '<C-w><up>'),
    (seqs.CTRL_W_V, '<C-w>v'),
    (seqs.CTRL_W_X, '<C-w>x'),
    (seqs.CTRL_X, '<C-x>'),
    (seqs.CTRL_X_CTRL_L, '<C-x><C-l>'),
    (seqs.CTRL_Y, '<C-y>'),
    (seqs.D, 'd'),
    (seqs.DD, 'dd'),
    (seqs.DOLLAR, '$'),
    (seqs.DOT, '.'),
    (seqs.DOUBLE_QUOTE, '"'),
    (seqs.DOWN, '<down>'),
    (seqs.E, 'e'),
    (seqs.END, '<end>'),
    (seqs.ENTER, '<cr>'),
    (seqs.EQUAL, '='),
    (seqs.EQUAL_EQUAL, '=='),
    (seqs.ESC, '<esc>'),
    (seqs.F, 'f'),
    (seqs.F1, '<f1>'),
    (seqs.F10, '<f10>'),
    (seqs.F11, '<f11>'),
    (seqs.F12, '<f12>'),
    (seqs.F13, '<f13>'),
    (seqs.F14, '<f14>'),
    (seqs.F15, '<f15>'),
    (seqs.F2, '<f2>'),
    (seqs.F3, '<f3>'),
    (seqs.F4, '<f4>'),
    (seqs.F5, '<f5>'),
    (seqs.F6, '<f6>'),
    (seqs.F7, '<f7>'),
    (seqs.F8, '<f8>'),
    (seqs.F9, '<f9>'),
    (seqs.G, 'g'),
    (seqs.G_BIG_C, 'gC'),
    (seqs.G_BIG_D, 'gD'),
    (seqs.G_BIG_E, 'gE'),
    (seqs.G_BIG_H, 'gH'),
    (seqs.G_BIG_J, 'gJ'),
    (seqs.G_BIG_T, 'gT'),
    (seqs.G_BIG_U, 'gU'),
    (seqs.G_BIG_U_BIG_U, 'gUU'),
    (seqs.G_BIG_U_G_BIG_U, 'gUgU'),
    (seqs.G_TILDE, 'g~'),
    (seqs.G_TILDE_G_TILDE, 'g~g~'),
    (seqs.G_TILDE_TILDE, 'g~~'),
    (seqs.G_UNDERSCORE, 'g_'),
    (seqs.GA, 'ga'),
    (seqs.GC, 'gc'),
    (seqs.GCC, 'gcc'),
    (seqs.GD, 'gd'),
    (seqs.GE, 'ge'),
    (seqs.GG, 'gg'),
    (seqs.GH, 'gh'),
    (seqs.GJ, 'gj'),
    (seqs.GK, 'gk'),
    (seqs.GM, 'gm'),
    (seqs.GQ, 'gq'),
    (seqs.GREATER_THAN, '>'),
    (seqs.GREATER_THAN_GREATER_THAN, '>>'),
    (seqs.GT, 'gt'),
    (seqs.GU, 'gu'),
    (seqs.GUGU, 'gugu'),
    (seqs.GUU, 'guu'),
    (seqs.GV, 'gv'),
    (seqs.GX, 'gx'),
    (seqs.H, 'h'),
    (seqs.HAT, '^'),
    (seqs.HOME, '<home>'),
    (seqs.I, 'i'),
    (seqs.J, 'j'),
    (seqs.K, 'k'),
    (seqs.L, 'l'),
    (seqs.LEFT, '<left>'),
    (seqs.LEFT_BRACE, '{'),
    (seqs.LEFT_PAREN, '('),
    (seqs.LEFT_SQUARE_BRACKET, '['),
    (seqs.LEFT_SQUARE_BRACKET_C, '[c'),
    (seqs.LESS_THAN, '<lt>'),
    (seqs.LESS_THAN_LESS_THAN, '<lt><lt>'),
    (seqs.M, 'm'),
    (seqs.MINUS, '-'),
    (seqs.N, 'n'),
    (seqs.O, 'o'),
    (seqs.OCTOTHORP, '#'),
    (seqs.P, 'p'),
    (seqs.PAGE_DOWN, 'pagedown'),
    (seqs.PAGE_UP, 'pageup'),
    (seqs.PERCENT, '%'),
    (seqs.PIPE, '|'),
    (seqs.PLUS, '+'),
    (seqs.Q, 'q'),
    (seqs.QUESTION_MARK, '?'),
    (seqs.QUOTE, "'"),
    (seqs.QUOTE_QUOTE, "''"),
    (seqs.R, 'r'),
    (seqs.RIGHT, '<right>'),
    (seqs.RIGHT_BRACE, '}'),
    (seqs.RIGHT_PAREN, ')'),
    (seqs.RIGHT_SQUARE_BRACKET, ']'),
    (seqs.RIGHT_SQUARE_BRACKET_C, ']c'),
    (seqs.S, 's'),
    (seqs.SEMICOLON, ';'),
    (seqs.SHIFT_CTRL_F12, '<C-S-f12>'),
    (seqs.SHIFT_ENTER, '<S-cr>'),
    (seqs.SHIFT_F11, '<S-f11>'),
    (seqs.SHIFT_F2, '<S-f2>'),
    (seqs.SHIFT_F3, '<S-f3>'),
    (seqs.SHIFT_F4, '<S-f4>'),
    (seqs.SLASH, '/'),
    (seqs.SPACE, '<space>'),
    (seqs.STAR, '*'),
    (seqs.T, 't'),
    (seqs.TAB, '<tab>'),
    (seqs.TILDE, '~'),
    (seqs.U, 'u'),
    (seqs.UNDERSCORE, '_'),
    (seqs.UP, '<up>'),
    (seqs.V, 'v'),
    (seqs.W, 'w'),
    (seqs.X, 'x'),
    (seqs.Y, 'y'),
    (seqs.YY, 'yy'),
    (seqs.Z, 'z'),
    (seqs.Z_ENTER, 'z<cr>'),
    (seqs.Z_MINUS, 'z-'),
    (seqs.ZB, 'zb'),
    (seqs.ZERO, '0'),
    (seqs.ZT, 'zt'),
    (seqs.ZZ, 'zz'),
)


class TestKeySequenceNames(unittest.TestCase):

    def test_seqs(self):
        for i, (actual, expected) in enumerate(_known_seqs_dataset):
            self.assertEqual(actual, expected, 'failed at index {}'.format(i))

    def test_all_key_sequence_names_are_tested(self):
        self.assertEqual(
            sorted([k[1] for k in _known_seqs_dataset]),
            sorted([v for (k, v) in seqs.__dict__.items() if k.isupper()])
        )<|MERGE_RESOLUTION|>--- conflicted
+++ resolved
@@ -1,6 +1,3 @@
-<<<<<<< HEAD
-from unittest import mock
-=======
 # Copyright (C) 2018 The NeoVintageous Team (NeoVintageous).
 #
 # This file is part of NeoVintageous.
@@ -18,8 +15,7 @@
 # You should have received a copy of the GNU General Public License
 # along with NeoVintageous.  If not, see <https://www.gnu.org/licenses/>.
 
-from collections import namedtuple
->>>>>>> d775c709
+from unittest import mock
 import unittest
 
 from NeoVintageous.nv.vi.keys import KeySequenceTokenizer
